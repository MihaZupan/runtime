<Dependencies>
  <ProductDependencies>
    <Dependency Name="Microsoft.NETCore.Runtime.ICU.Transport" Version="8.0.0-rc.2.23468.2">
      <Uri>https://github.com/dotnet/icu</Uri>
      <Sha>ac7697a28716e68e986d3db72cbc10324f8961fe</Sha>
    </Dependency>
    <Dependency Name="System.Net.MsQuic.Transport" Version="8.0.0-alpha.1.23468.1">
      <Uri>https://github.com/dotnet/msquic</Uri>
      <Sha>bbb1252b31e3a194be3163982d972e4583c75476</Sha>
    </Dependency>
    <Dependency Name="System.ServiceModel.Primitives" Version="4.9.0-rc2.21473.1">
      <Uri>https://github.com/dotnet/wcf</Uri>
      <Sha>7f504aabb1988e9a093c1e74d8040bd52feb2f01</Sha>
    </Dependency>
    <Dependency Name="runtime.linux-arm64.Microsoft.NETCore.Runtime.ObjWriter" Version="16.0.5-alpha.1.23472.2" CoherentParentDependency="Microsoft.NET.Workload.Emscripten.Current.Manifest-8.0.100.Transport">
      <Uri>https://github.com/dotnet/llvm-project</Uri>
      <Sha>2e6bfc3d59a6c80e3fa90a703e23bd4dab707756</Sha>
    </Dependency>
    <Dependency Name="runtime.linux-x64.Microsoft.NETCore.Runtime.ObjWriter" Version="16.0.5-alpha.1.23472.2" CoherentParentDependency="Microsoft.NET.Workload.Emscripten.Current.Manifest-8.0.100.Transport">
      <Uri>https://github.com/dotnet/llvm-project</Uri>
      <Sha>2e6bfc3d59a6c80e3fa90a703e23bd4dab707756</Sha>
    </Dependency>
    <Dependency Name="runtime.linux-musl-arm64.Microsoft.NETCore.Runtime.ObjWriter" Version="16.0.5-alpha.1.23472.2" CoherentParentDependency="Microsoft.NET.Workload.Emscripten.Current.Manifest-8.0.100.Transport">
      <Uri>https://github.com/dotnet/llvm-project</Uri>
      <Sha>2e6bfc3d59a6c80e3fa90a703e23bd4dab707756</Sha>
    </Dependency>
    <Dependency Name="runtime.linux-musl-x64.Microsoft.NETCore.Runtime.ObjWriter" Version="16.0.5-alpha.1.23472.2" CoherentParentDependency="Microsoft.NET.Workload.Emscripten.Current.Manifest-8.0.100.Transport">
      <Uri>https://github.com/dotnet/llvm-project</Uri>
      <Sha>2e6bfc3d59a6c80e3fa90a703e23bd4dab707756</Sha>
    </Dependency>
    <Dependency Name="runtime.win-arm64.Microsoft.NETCore.Runtime.ObjWriter" Version="16.0.5-alpha.1.23472.2" CoherentParentDependency="Microsoft.NET.Workload.Emscripten.Current.Manifest-8.0.100.Transport">
      <Uri>https://github.com/dotnet/llvm-project</Uri>
      <Sha>2e6bfc3d59a6c80e3fa90a703e23bd4dab707756</Sha>
    </Dependency>
    <Dependency Name="runtime.win-x64.Microsoft.NETCore.Runtime.ObjWriter" Version="16.0.5-alpha.1.23472.2" CoherentParentDependency="Microsoft.NET.Workload.Emscripten.Current.Manifest-8.0.100.Transport">
      <Uri>https://github.com/dotnet/llvm-project</Uri>
      <Sha>2e6bfc3d59a6c80e3fa90a703e23bd4dab707756</Sha>
    </Dependency>
    <Dependency Name="runtime.osx-arm64.Microsoft.NETCore.Runtime.ObjWriter" Version="16.0.5-alpha.1.23472.2" CoherentParentDependency="Microsoft.NET.Workload.Emscripten.Current.Manifest-8.0.100.Transport">
      <Uri>https://github.com/dotnet/llvm-project</Uri>
      <Sha>2e6bfc3d59a6c80e3fa90a703e23bd4dab707756</Sha>
    </Dependency>
    <Dependency Name="runtime.osx-x64.Microsoft.NETCore.Runtime.ObjWriter" Version="16.0.5-alpha.1.23472.2" CoherentParentDependency="Microsoft.NET.Workload.Emscripten.Current.Manifest-8.0.100.Transport">
      <Uri>https://github.com/dotnet/llvm-project</Uri>
      <Sha>2e6bfc3d59a6c80e3fa90a703e23bd4dab707756</Sha>
    </Dependency>
    <Dependency Name="runtime.linux-arm64.Microsoft.NETCore.Runtime.JIT.Tools" Version="16.0.5-alpha.1.23472.2" CoherentParentDependency="Microsoft.NET.Workload.Emscripten.Current.Manifest-8.0.100.Transport">
      <Uri>https://github.com/dotnet/llvm-project</Uri>
      <Sha>2e6bfc3d59a6c80e3fa90a703e23bd4dab707756</Sha>
    </Dependency>
    <Dependency Name="runtime.linux-x64.Microsoft.NETCore.Runtime.JIT.Tools" Version="16.0.5-alpha.1.23472.2" CoherentParentDependency="Microsoft.NET.Workload.Emscripten.Current.Manifest-8.0.100.Transport">
      <Uri>https://github.com/dotnet/llvm-project</Uri>
      <Sha>2e6bfc3d59a6c80e3fa90a703e23bd4dab707756</Sha>
    </Dependency>
    <Dependency Name="runtime.linux-musl-arm64.Microsoft.NETCore.Runtime.JIT.Tools" Version="16.0.5-alpha.1.23472.2" CoherentParentDependency="Microsoft.NET.Workload.Emscripten.Current.Manifest-8.0.100.Transport">
      <Uri>https://github.com/dotnet/llvm-project</Uri>
      <Sha>2e6bfc3d59a6c80e3fa90a703e23bd4dab707756</Sha>
    </Dependency>
    <Dependency Name="runtime.linux-musl-x64.Microsoft.NETCore.Runtime.JIT.Tools" Version="16.0.5-alpha.1.23472.2" CoherentParentDependency="Microsoft.NET.Workload.Emscripten.Current.Manifest-8.0.100.Transport">
      <Uri>https://github.com/dotnet/llvm-project</Uri>
      <Sha>2e6bfc3d59a6c80e3fa90a703e23bd4dab707756</Sha>
    </Dependency>
    <Dependency Name="runtime.win-arm64.Microsoft.NETCore.Runtime.JIT.Tools" Version="16.0.5-alpha.1.23472.2" CoherentParentDependency="Microsoft.NET.Workload.Emscripten.Current.Manifest-8.0.100.Transport">
      <Uri>https://github.com/dotnet/llvm-project</Uri>
      <Sha>2e6bfc3d59a6c80e3fa90a703e23bd4dab707756</Sha>
    </Dependency>
    <Dependency Name="runtime.win-x64.Microsoft.NETCore.Runtime.JIT.Tools" Version="16.0.5-alpha.1.23472.2" CoherentParentDependency="Microsoft.NET.Workload.Emscripten.Current.Manifest-8.0.100.Transport">
      <Uri>https://github.com/dotnet/llvm-project</Uri>
      <Sha>2e6bfc3d59a6c80e3fa90a703e23bd4dab707756</Sha>
    </Dependency>
    <Dependency Name="runtime.osx-arm64.Microsoft.NETCore.Runtime.JIT.Tools" Version="16.0.5-alpha.1.23472.2" CoherentParentDependency="Microsoft.NET.Workload.Emscripten.Current.Manifest-8.0.100.Transport">
      <Uri>https://github.com/dotnet/llvm-project</Uri>
      <Sha>2e6bfc3d59a6c80e3fa90a703e23bd4dab707756</Sha>
    </Dependency>
    <Dependency Name="runtime.osx-x64.Microsoft.NETCore.Runtime.JIT.Tools" Version="16.0.5-alpha.1.23472.2" CoherentParentDependency="Microsoft.NET.Workload.Emscripten.Current.Manifest-8.0.100.Transport">
      <Uri>https://github.com/dotnet/llvm-project</Uri>
      <Sha>2e6bfc3d59a6c80e3fa90a703e23bd4dab707756</Sha>
    </Dependency>
    <Dependency Name="System.CommandLine" Version="2.0.0-beta4.23307.1">
      <Uri>https://github.com/dotnet/command-line-api</Uri>
      <Sha>02fe27cd6a9b001c8feb7938e6ef4b3799745759</Sha>
    </Dependency>
    <Dependency Name="Microsoft.SourceBuild.Intermediate.command-line-api" Version="0.1.430701">
      <Uri>https://github.com/dotnet/command-line-api</Uri>
      <Sha>02fe27cd6a9b001c8feb7938e6ef4b3799745759b</Sha>
      <SourceBuild RepoName="command-line-api" ManagedOnly="true" />
    </Dependency>
    <Dependency Name="Microsoft.DotNet.Cecil" Version="0.11.4-alpha.23468.2">
      <Uri>https://github.com/dotnet/cecil</Uri>
      <Sha>89be445dd4936157533ad96bafb95f701430653a</Sha>
      <SourceBuild RepoName="cecil" ManagedOnly="true" />
    </Dependency>
<<<<<<< HEAD
    <Dependency Name="Microsoft.NET.Workload.Emscripten.Current.Manifest-8.0.100.Transport" Version="8.0.0-rc.2.23473.3">
      <Uri>https://github.com/dotnet/emsdk</Uri>
      <Sha>8e857c92bff556d919f5f904bd9c777aade4afba</Sha>
=======
    <Dependency Name="Microsoft.NET.Workload.Emscripten.Current.Manifest-8.0.100.Transport" Version="8.0.0-rtm.23473.1">
      <Uri>https://github.com/dotnet/emsdk</Uri>
      <Sha>41db2322780b16e4ddadcebca41dc86c7806ed9a</Sha>
>>>>>>> a3d5300b
      <SourceBuild RepoName="emsdk" ManagedOnly="true" />
    </Dependency>
    <Dependency Name="Microsoft.SourceBuild.Intermediate.source-build-reference-packages" Version="8.0.0-alpha.1.23471.1">
      <Uri>https://github.com/dotnet/source-build-reference-packages</Uri>
      <Sha>7b55da982fc6e71c1776c4de89111aee0eecb45a</Sha>
      <SourceBuild RepoName="source-build-reference-packages" ManagedOnly="true" />
    </Dependency>
    <Dependency Name="Microsoft.SourceBuild.Intermediate.source-build-externals" Version="8.0.0-alpha.1.23471.2">
      <Uri>https://github.com/dotnet/source-build-externals</Uri>
      <Sha>6dbf3aaa0fc9664df86462f5c70b99800934fccd</Sha>
      <SourceBuild RepoName="source-build-externals" ManagedOnly="true" />
    </Dependency>
  </ProductDependencies>
  <ToolsetDependencies>
    <Dependency Name="Microsoft.DotNet.Arcade.Sdk" Version="8.0.0-beta.23463.1">
      <Uri>https://github.com/dotnet/arcade</Uri>
      <Sha>1d451c32dda2314c721adbf8829e1c0cd4e681ff</Sha>
      <SourceBuild RepoName="arcade" ManagedOnly="true" />
    </Dependency>
    <Dependency Name="Microsoft.DotNet.XliffTasks" Version="1.0.0-beta.23426.1" CoherentParentDependency="Microsoft.DotNet.Arcade.Sdk">
      <Uri>https://github.com/dotnet/xliff-tasks</Uri>
      <Sha>194f32828726c3f1f63f79f3dc09b9e99c157b11</Sha>
      <SourceBuild RepoName="xliff-tasks" ManagedOnly="true" />
    </Dependency>
    <Dependency Name="Microsoft.DotNet.Helix.Sdk" Version="8.0.0-beta.23463.1">
      <Uri>https://github.com/dotnet/arcade</Uri>
      <Sha>1d451c32dda2314c721adbf8829e1c0cd4e681ff</Sha>
    </Dependency>
    <Dependency Name="Microsoft.DotNet.GenAPI" Version="8.0.0-beta.23463.1">
      <Uri>https://github.com/dotnet/arcade</Uri>
      <Sha>1d451c32dda2314c721adbf8829e1c0cd4e681ff</Sha>
    </Dependency>
    <Dependency Name="Microsoft.DotNet.GenFacades" Version="8.0.0-beta.23463.1">
      <Uri>https://github.com/dotnet/arcade</Uri>
      <Sha>1d451c32dda2314c721adbf8829e1c0cd4e681ff</Sha>
    </Dependency>
    <Dependency Name="Microsoft.DotNet.XUnitExtensions" Version="8.0.0-beta.23463.1">
      <Uri>https://github.com/dotnet/arcade</Uri>
      <Sha>1d451c32dda2314c721adbf8829e1c0cd4e681ff</Sha>
    </Dependency>
    <Dependency Name="Microsoft.DotNet.XUnitConsoleRunner" Version="2.5.1-beta.23463.1">
      <Uri>https://github.com/dotnet/arcade</Uri>
      <Sha>1d451c32dda2314c721adbf8829e1c0cd4e681ff</Sha>
    </Dependency>
    <Dependency Name="Microsoft.DotNet.Build.Tasks.Archives" Version="8.0.0-beta.23463.1">
      <Uri>https://github.com/dotnet/arcade</Uri>
      <Sha>1d451c32dda2314c721adbf8829e1c0cd4e681ff</Sha>
    </Dependency>
    <Dependency Name="Microsoft.DotNet.Build.Tasks.Packaging" Version="8.0.0-beta.23463.1">
      <Uri>https://github.com/dotnet/arcade</Uri>
      <Sha>1d451c32dda2314c721adbf8829e1c0cd4e681ff</Sha>
    </Dependency>
    <Dependency Name="Microsoft.DotNet.Build.Tasks.Installers" Version="8.0.0-beta.23463.1">
      <Uri>https://github.com/dotnet/arcade</Uri>
      <Sha>1d451c32dda2314c721adbf8829e1c0cd4e681ff</Sha>
    </Dependency>
    <Dependency Name="Microsoft.DotNet.Build.Tasks.Templating" Version="8.0.0-beta.23463.1">
      <Uri>https://github.com/dotnet/arcade</Uri>
      <Sha>1d451c32dda2314c721adbf8829e1c0cd4e681ff</Sha>
    </Dependency>
    <Dependency Name="Microsoft.DotNet.Build.Tasks.Workloads" Version="8.0.0-beta.23463.1">
      <Uri>https://github.com/dotnet/arcade</Uri>
      <Sha>1d451c32dda2314c721adbf8829e1c0cd4e681ff</Sha>
    </Dependency>
    <Dependency Name="Microsoft.DotNet.CodeAnalysis" Version="8.0.0-beta.23463.1">
      <Uri>https://github.com/dotnet/arcade</Uri>
      <Sha>1d451c32dda2314c721adbf8829e1c0cd4e681ff</Sha>
    </Dependency>
    <Dependency Name="Microsoft.DotNet.Build.Tasks.TargetFramework" Version="8.0.0-beta.23463.1">
      <Uri>https://github.com/dotnet/arcade</Uri>
      <Sha>1d451c32dda2314c721adbf8829e1c0cd4e681ff</Sha>
    </Dependency>
    <Dependency Name="Microsoft.DotNet.RemoteExecutor" Version="8.0.0-beta.23463.1">
      <Uri>https://github.com/dotnet/arcade</Uri>
      <Sha>1d451c32dda2314c721adbf8829e1c0cd4e681ff</Sha>
    </Dependency>
    <Dependency Name="Microsoft.DotNet.Build.Tasks.Feed" Version="8.0.0-beta.23463.1">
      <Uri>https://github.com/dotnet/arcade</Uri>
      <Sha>1d451c32dda2314c721adbf8829e1c0cd4e681ff</Sha>
    </Dependency>
    <Dependency Name="Microsoft.DotNet.VersionTools.Tasks" Version="8.0.0-beta.23463.1">
      <Uri>https://github.com/dotnet/arcade</Uri>
      <Sha>1d451c32dda2314c721adbf8829e1c0cd4e681ff</Sha>
    </Dependency>
    <Dependency Name="Microsoft.DotNet.SharedFramework.Sdk" Version="8.0.0-beta.23463.1">
      <Uri>https://github.com/dotnet/arcade</Uri>
      <Sha>1d451c32dda2314c721adbf8829e1c0cd4e681ff</Sha>
    </Dependency>
    <Dependency Name="System.ComponentModel.TypeConverter.TestData" Version="8.0.0-beta.23421.1">
      <Uri>https://github.com/dotnet/runtime-assets</Uri>
      <Sha>99168dcff56809205e7ef8530d1256f3a07fab1f</Sha>
    </Dependency>
    <Dependency Name="System.Data.Common.TestData" Version="8.0.0-beta.23421.1">
      <Uri>https://github.com/dotnet/runtime-assets</Uri>
      <Sha>99168dcff56809205e7ef8530d1256f3a07fab1f</Sha>
    </Dependency>
    <Dependency Name="System.Drawing.Common.TestData" Version="8.0.0-beta.23421.1">
      <Uri>https://github.com/dotnet/runtime-assets</Uri>
      <Sha>99168dcff56809205e7ef8530d1256f3a07fab1f</Sha>
    </Dependency>
    <Dependency Name="System.Formats.Tar.TestData" Version="8.0.0-beta.23421.1">
      <Uri>https://github.com/dotnet/runtime-assets</Uri>
      <Sha>99168dcff56809205e7ef8530d1256f3a07fab1f</Sha>
    </Dependency>
    <Dependency Name="System.IO.Compression.TestData" Version="8.0.0-beta.23421.1">
      <Uri>https://github.com/dotnet/runtime-assets</Uri>
      <Sha>99168dcff56809205e7ef8530d1256f3a07fab1f</Sha>
    </Dependency>
    <Dependency Name="System.IO.Packaging.TestData" Version="8.0.0-beta.23421.1">
      <Uri>https://github.com/dotnet/runtime-assets</Uri>
      <Sha>99168dcff56809205e7ef8530d1256f3a07fab1f</Sha>
    </Dependency>
    <Dependency Name="System.Net.TestData" Version="8.0.0-beta.23421.1">
      <Uri>https://github.com/dotnet/runtime-assets</Uri>
      <Sha>99168dcff56809205e7ef8530d1256f3a07fab1f</Sha>
    </Dependency>
    <Dependency Name="System.Private.Runtime.UnicodeData" Version="8.0.0-beta.23421.1">
      <Uri>https://github.com/dotnet/runtime-assets</Uri>
      <Sha>99168dcff56809205e7ef8530d1256f3a07fab1f</Sha>
    </Dependency>
    <Dependency Name="System.Runtime.TimeZoneData" Version="8.0.0-beta.23421.1">
      <Uri>https://github.com/dotnet/runtime-assets</Uri>
      <Sha>99168dcff56809205e7ef8530d1256f3a07fab1f</Sha>
    </Dependency>
    <Dependency Name="System.Security.Cryptography.X509Certificates.TestData" Version="8.0.0-beta.23421.1">
      <Uri>https://github.com/dotnet/runtime-assets</Uri>
      <Sha>99168dcff56809205e7ef8530d1256f3a07fab1f</Sha>
    </Dependency>
    <Dependency Name="System.Text.RegularExpressions.TestData" Version="8.0.0-beta.23421.1">
      <Uri>https://github.com/dotnet/runtime-assets</Uri>
      <Sha>99168dcff56809205e7ef8530d1256f3a07fab1f</Sha>
    </Dependency>
    <Dependency Name="System.Windows.Extensions.TestData" Version="8.0.0-beta.23421.1">
      <Uri>https://github.com/dotnet/runtime-assets</Uri>
      <Sha>99168dcff56809205e7ef8530d1256f3a07fab1f</Sha>
    </Dependency>
    <Dependency Name="Microsoft.DotNet.CilStrip.Sources" Version="8.0.0-beta.23421.1">
      <Uri>https://github.com/dotnet/runtime-assets</Uri>
      <Sha>99168dcff56809205e7ef8530d1256f3a07fab1f</Sha>
    </Dependency>
    <Dependency Name="runtime.linux-arm64.Microsoft.NETCore.Runtime.Mono.LLVM.Sdk" Version="16.0.5-alpha.1.23472.2" CoherentParentDependency="Microsoft.NET.Workload.Emscripten.Current.Manifest-8.0.100.Transport">
      <Uri>https://github.com/dotnet/llvm-project</Uri>
      <Sha>2e6bfc3d59a6c80e3fa90a703e23bd4dab707756</Sha>
    </Dependency>
    <Dependency Name="runtime.linux-arm64.Microsoft.NETCore.Runtime.Mono.LLVM.Tools" Version="16.0.5-alpha.1.23472.2" CoherentParentDependency="Microsoft.NET.Workload.Emscripten.Current.Manifest-8.0.100.Transport">
      <Uri>https://github.com/dotnet/llvm-project</Uri>
      <Sha>2e6bfc3d59a6c80e3fa90a703e23bd4dab707756</Sha>
    </Dependency>
    <Dependency Name="runtime.linux-musl-arm64.Microsoft.NETCore.Runtime.Mono.LLVM.Sdk" Version="16.0.5-alpha.1.23472.2" CoherentParentDependency="Microsoft.NET.Workload.Emscripten.Current.Manifest-8.0.100.Transport">
      <Uri>https://github.com/dotnet/llvm-project</Uri>
      <Sha>2e6bfc3d59a6c80e3fa90a703e23bd4dab707756</Sha>
    </Dependency>
    <Dependency Name="runtime.linux-musl-arm64.Microsoft.NETCore.Runtime.Mono.LLVM.Tools" Version="16.0.5-alpha.1.23472.2" CoherentParentDependency="Microsoft.NET.Workload.Emscripten.Current.Manifest-8.0.100.Transport">
      <Uri>https://github.com/dotnet/llvm-project</Uri>
      <Sha>2e6bfc3d59a6c80e3fa90a703e23bd4dab707756</Sha>
    </Dependency>
    <Dependency Name="runtime.linux-x64.Microsoft.NETCore.Runtime.Mono.LLVM.Sdk" Version="16.0.5-alpha.1.23472.2" CoherentParentDependency="Microsoft.NET.Workload.Emscripten.Current.Manifest-8.0.100.Transport">
      <Uri>https://github.com/dotnet/llvm-project</Uri>
      <Sha>2e6bfc3d59a6c80e3fa90a703e23bd4dab707756</Sha>
    </Dependency>
    <Dependency Name="runtime.linux-x64.Microsoft.NETCore.Runtime.Mono.LLVM.Tools" Version="16.0.5-alpha.1.23472.2" CoherentParentDependency="Microsoft.NET.Workload.Emscripten.Current.Manifest-8.0.100.Transport">
      <Uri>https://github.com/dotnet/llvm-project</Uri>
      <Sha>2e6bfc3d59a6c80e3fa90a703e23bd4dab707756</Sha>
    </Dependency>
    <Dependency Name="runtime.linux-musl-x64.Microsoft.NETCore.Runtime.Mono.LLVM.Sdk" Version="16.0.5-alpha.1.23472.2" CoherentParentDependency="Microsoft.NET.Workload.Emscripten.Current.Manifest-8.0.100.Transport">
      <Uri>https://github.com/dotnet/llvm-project</Uri>
      <Sha>2e6bfc3d59a6c80e3fa90a703e23bd4dab707756</Sha>
    </Dependency>
    <Dependency Name="runtime.linux-musl-x64.Microsoft.NETCore.Runtime.Mono.LLVM.Tools" Version="16.0.5-alpha.1.23472.2" CoherentParentDependency="Microsoft.NET.Workload.Emscripten.Current.Manifest-8.0.100.Transport">
      <Uri>https://github.com/dotnet/llvm-project</Uri>
      <Sha>2e6bfc3d59a6c80e3fa90a703e23bd4dab707756</Sha>
    </Dependency>
    <Dependency Name="runtime.win-x64.Microsoft.NETCore.Runtime.Mono.LLVM.Sdk" Version="16.0.5-alpha.1.23472.2" CoherentParentDependency="Microsoft.NET.Workload.Emscripten.Current.Manifest-8.0.100.Transport">
      <Uri>https://github.com/dotnet/llvm-project</Uri>
      <Sha>2e6bfc3d59a6c80e3fa90a703e23bd4dab707756</Sha>
    </Dependency>
    <Dependency Name="runtime.win-x64.Microsoft.NETCore.Runtime.Mono.LLVM.Tools" Version="16.0.5-alpha.1.23472.2" CoherentParentDependency="Microsoft.NET.Workload.Emscripten.Current.Manifest-8.0.100.Transport">
      <Uri>https://github.com/dotnet/llvm-project</Uri>
      <Sha>2e6bfc3d59a6c80e3fa90a703e23bd4dab707756</Sha>
    </Dependency>
    <Dependency Name="runtime.osx-arm64.Microsoft.NETCore.Runtime.Mono.LLVM.Sdk" Version="16.0.5-alpha.1.23472.2" CoherentParentDependency="Microsoft.NET.Workload.Emscripten.Current.Manifest-8.0.100.Transport">
      <Uri>https://github.com/dotnet/llvm-project</Uri>
      <Sha>2e6bfc3d59a6c80e3fa90a703e23bd4dab707756</Sha>
    </Dependency>
    <Dependency Name="runtime.osx-arm64.Microsoft.NETCore.Runtime.Mono.LLVM.Tools" Version="16.0.5-alpha.1.23472.2" CoherentParentDependency="Microsoft.NET.Workload.Emscripten.Current.Manifest-8.0.100.Transport">
      <Uri>https://github.com/dotnet/llvm-project</Uri>
      <Sha>2e6bfc3d59a6c80e3fa90a703e23bd4dab707756</Sha>
    </Dependency>
    <Dependency Name="runtime.osx-x64.Microsoft.NETCore.Runtime.Mono.LLVM.Sdk" Version="16.0.5-alpha.1.23472.2" CoherentParentDependency="Microsoft.NET.Workload.Emscripten.Current.Manifest-8.0.100.Transport">
      <Uri>https://github.com/dotnet/llvm-project</Uri>
      <Sha>2e6bfc3d59a6c80e3fa90a703e23bd4dab707756</Sha>
    </Dependency>
    <Dependency Name="runtime.osx-x64.Microsoft.NETCore.Runtime.Mono.LLVM.Tools" Version="16.0.5-alpha.1.23472.2" CoherentParentDependency="Microsoft.NET.Workload.Emscripten.Current.Manifest-8.0.100.Transport">
      <Uri>https://github.com/dotnet/llvm-project</Uri>
      <Sha>2e6bfc3d59a6c80e3fa90a703e23bd4dab707756</Sha>
    </Dependency>
    <Dependency Name="Microsoft.NETCore.App.Runtime.win-x64" Version="8.0.0-rc.1.23406.6">
      <Uri>https://github.com/dotnet/runtime</Uri>
      <Sha>edbd5c769a19798b6955050baccf99e6797d3208</Sha>
    </Dependency>
    <Dependency Name="runtime.native.System.IO.Ports" Version="8.0.0-rc.1.23406.6">
      <Uri>https://github.com/dotnet/runtime</Uri>
      <Sha>edbd5c769a19798b6955050baccf99e6797d3208</Sha>
    </Dependency>
    <Dependency Name="Microsoft.NETCore.ILAsm" Version="8.0.0-rc.1.23406.6">
      <Uri>https://github.com/dotnet/runtime</Uri>
      <Sha>edbd5c769a19798b6955050baccf99e6797d3208</Sha>
    </Dependency>
    <Dependency Name="Microsoft.NET.Sdk.IL" Version="8.0.0-rc.1.23406.6">
      <Uri>https://github.com/dotnet/runtime</Uri>
      <Sha>edbd5c769a19798b6955050baccf99e6797d3208</Sha>
    </Dependency>
    <Dependency Name="System.Text.Json" Version="8.0.0-rc.1.23406.6">
      <Uri>https://github.com/dotnet/runtime</Uri>
      <Sha>edbd5c769a19798b6955050baccf99e6797d3208</Sha>
      <SourceBuild RepoName="runtime" ManagedOnly="false" />
    </Dependency>
    <Dependency Name="Microsoft.NET.ILLink.Tasks" Version="8.0.0-rc.1.23406.6">
      <Uri>https://github.com/dotnet/runtime</Uri>
      <Sha>edbd5c769a19798b6955050baccf99e6797d3208</Sha>
    </Dependency>
    <Dependency Name="Microsoft.DotNet.ILCompiler" Version="8.0.0-rc.1.23406.6">
      <Uri>https://github.com/dotnet/runtime</Uri>
      <Sha>edbd5c769a19798b6955050baccf99e6797d3208</Sha>
    </Dependency>
    <Dependency Name="Microsoft.DotNet.XHarness.TestRunners.Common" Version="8.0.0-prerelease.23407.2">
      <Uri>https://github.com/dotnet/xharness</Uri>
      <Sha>480b9159eb7e69b182a87581d5a336e97e0b6dae</Sha>
    </Dependency>
    <Dependency Name="Microsoft.DotNet.XHarness.TestRunners.Xunit" Version="8.0.0-prerelease.23407.2">
      <Uri>https://github.com/dotnet/xharness</Uri>
      <Sha>480b9159eb7e69b182a87581d5a336e97e0b6dae</Sha>
    </Dependency>
    <Dependency Name="Microsoft.DotNet.XHarness.CLI" Version="8.0.0-prerelease.23407.2">
      <Uri>https://github.com/dotnet/xharness</Uri>
      <Sha>480b9159eb7e69b182a87581d5a336e97e0b6dae</Sha>
    </Dependency>
    <Dependency Name="Microsoft.DotNet.PackageTesting" Version="8.0.0-beta.23463.1">
      <Uri>https://github.com/dotnet/arcade</Uri>
      <Sha>1d451c32dda2314c721adbf8829e1c0cd4e681ff</Sha>
    </Dependency>
    <Dependency Name="optimization.windows_nt-x64.MIBC.Runtime" Version="1.0.0-prerelease.23471.3">
      <Uri>https://dev.azure.com/dnceng/internal/_git/dotnet-optimization</Uri>
      <Sha>ee166d79f3a269d2a1c6b7d400df7e284b1aa67b</Sha>
    </Dependency>
    <Dependency Name="optimization.windows_nt-x86.MIBC.Runtime" Version="1.0.0-prerelease.23471.3">
      <Uri>https://dev.azure.com/dnceng/internal/_git/dotnet-optimization</Uri>
      <Sha>ee166d79f3a269d2a1c6b7d400df7e284b1aa67b</Sha>
    </Dependency>
    <Dependency Name="optimization.linux-x64.MIBC.Runtime" Version="1.0.0-prerelease.23471.3">
      <Uri>https://dev.azure.com/dnceng/internal/_git/dotnet-optimization</Uri>
      <Sha>ee166d79f3a269d2a1c6b7d400df7e284b1aa67b</Sha>
    </Dependency>
    <Dependency Name="optimization.PGO.CoreCLR" Version="1.0.0-prerelease.23471.3">
      <Uri>https://dev.azure.com/dnceng/internal/_git/dotnet-optimization</Uri>
      <Sha>ee166d79f3a269d2a1c6b7d400df7e284b1aa67b</Sha>
    </Dependency>
    <Dependency Name="Microsoft.DotNet.HotReload.Utils.Generator.BuildTool" Version="8.0.0-alpha.0.23461.1">
      <Uri>https://github.com/dotnet/hotreload-utils</Uri>
      <Sha>4b29cfaccdab45442e15f3b84f75bc9c10ee79b3</Sha>
    </Dependency>
    <Dependency Name="System.Runtime.Numerics.TestData" Version="8.0.0-beta.23421.1">
      <Uri>https://github.com/dotnet/runtime-assets</Uri>
      <Sha>99168dcff56809205e7ef8530d1256f3a07fab1f</Sha>
    </Dependency>
    <Dependency Name="Microsoft.Net.Compilers.Toolset" Version="4.8.0-3.23472.2">
      <Uri>https://github.com/dotnet/roslyn</Uri>
      <Sha>aa7e4da5341196be494ca4bb0c719d7bef3e396a</Sha>
    </Dependency>
    <Dependency Name="Microsoft.CodeAnalysis" Version="4.8.0-3.23472.2">
      <Uri>https://github.com/dotnet/roslyn</Uri>
      <Sha>aa7e4da5341196be494ca4bb0c719d7bef3e396a</Sha>
      <SourceBuild RepoName="roslyn" ManagedOnly="true" />
    </Dependency>
    <Dependency Name="Microsoft.CodeAnalysis.CSharp" Version="4.8.0-3.23472.2">
      <Uri>https://github.com/dotnet/roslyn</Uri>
      <Sha>aa7e4da5341196be494ca4bb0c719d7bef3e396a</Sha>
    </Dependency>
    <Dependency Name="Microsoft.CodeAnalysis.Analyzers" Version="3.11.0-beta1.23472.1">
      <Uri>https://github.com/dotnet/roslyn-analyzers</Uri>
      <Sha>4a7701fd72094614897b33e4cb1d9640c221d862</Sha>
    </Dependency>
    <Dependency Name="Microsoft.CodeAnalysis.NetAnalyzers" Version="8.0.0-preview.23472.1">
      <Uri>https://github.com/dotnet/roslyn-analyzers</Uri>
      <Sha>4a7701fd72094614897b33e4cb1d9640c221d862</Sha>
    </Dependency>
    <Dependency Name="Microsoft.DotNet.ApiCompat.Task" Version="8.0.100-preview.7.23329.3">
      <Uri>https://github.com/dotnet/sdk</Uri>
      <Sha>d10b02ae5cc670609d920a672985ed4456bdd6b6</Sha>
      <SourceBuild RepoName="sdk" ManagedOnly="true" />
    </Dependency>
    <Dependency Name="optimization.windows_nt-arm64.MIBC.Runtime" Version="1.0.0-prerelease.23471.3">
      <Uri>https://dev.azure.com/dnceng/internal/_git/dotnet-optimization</Uri>
      <Sha>ee166d79f3a269d2a1c6b7d400df7e284b1aa67b</Sha>
    </Dependency>
    <Dependency Name="optimization.linux-arm64.MIBC.Runtime" Version="1.0.0-prerelease.23471.3">
      <Uri>https://dev.azure.com/dnceng/internal/_git/dotnet-optimization</Uri>
      <Sha>ee166d79f3a269d2a1c6b7d400df7e284b1aa67b</Sha>
    </Dependency>
    <!-- Necessary for source-build. This allows the package to be retrieved from previously-source-built artifacts
         and flow in as dependencies of the packages produced by runtime. -->
    <Dependency Name="Nuget.ProjectModel" Version="6.2.4">
      <Uri>https://github.com/NuGet/NuGet.Client</Uri>
      <Sha>8fef55f5a55a3b4f2c96cd1a9b5ddc51d4b927f8</Sha>
    </Dependency>
    <Dependency Name="Microsoft.Dotnet.Sdk.Internal" Version="8.0.100-rc.2.23470.7">
      <Uri>https://github.com/dotnet/installer</Uri>
      <Sha>dbeae1ac71d95355452952059f35960991cb3fd2</Sha>
    </Dependency>
  </ToolsetDependencies>
</Dependencies><|MERGE_RESOLUTION|>--- conflicted
+++ resolved
@@ -90,15 +90,9 @@
       <Sha>89be445dd4936157533ad96bafb95f701430653a</Sha>
       <SourceBuild RepoName="cecil" ManagedOnly="true" />
     </Dependency>
-<<<<<<< HEAD
-    <Dependency Name="Microsoft.NET.Workload.Emscripten.Current.Manifest-8.0.100.Transport" Version="8.0.0-rc.2.23473.3">
-      <Uri>https://github.com/dotnet/emsdk</Uri>
-      <Sha>8e857c92bff556d919f5f904bd9c777aade4afba</Sha>
-=======
     <Dependency Name="Microsoft.NET.Workload.Emscripten.Current.Manifest-8.0.100.Transport" Version="8.0.0-rtm.23473.1">
       <Uri>https://github.com/dotnet/emsdk</Uri>
       <Sha>41db2322780b16e4ddadcebca41dc86c7806ed9a</Sha>
->>>>>>> a3d5300b
       <SourceBuild RepoName="emsdk" ManagedOnly="true" />
     </Dependency>
     <Dependency Name="Microsoft.SourceBuild.Intermediate.source-build-reference-packages" Version="8.0.0-alpha.1.23471.1">
