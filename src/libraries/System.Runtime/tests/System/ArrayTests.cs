--- conflicted
+++ resolved
@@ -102,7 +102,6 @@
         }
 
         [Fact]
-<<<<<<< HEAD
         public static void Construction()
         {
             // Check a number of the simple APIs on Array for dimensions up to 4.
@@ -120,8 +119,6 @@
         }
 
         [Fact]
-=======
->>>>>>> dc76e699
         public static void Construction_MultiDimensionalArray()
         {
             // This C# initialization syntax generates some peculiar looking IL.
@@ -1303,7 +1300,6 @@
         }
 
         [Fact]
-<<<<<<< HEAD
         public static void Copy_StartIndexNegative_ThrowsArgumentOutOfRangeException()
         {
             Assert.Throws<ArgumentOutOfRangeException>("srcIndex", () => Array.Copy(new string[10], -1, new string[10], 0, 0));
@@ -1411,16 +1407,12 @@
 
         [Fact]
         public static void CreateInstance_NullElementType_ThrowsArgumentNullException()
-=======
-        public static void CreateInstance_Type_IntArray_Invalid()
->>>>>>> dc76e699
         {
             Assert.Throws<ArgumentNullException>("elementType", () => Array.CreateInstance(null, 0));
             Assert.Throws<ArgumentNullException>("elementType", () => Array.CreateInstance(null, new int[1]));
             Assert.Throws<ArgumentNullException>("elementType", () => Array.CreateInstance(null, new int[1], new int[1]));
         }
 
-<<<<<<< HEAD
         public static IEnumerable<object[]> CreateInstance_NotSupportedType_TestData()
         {
             yield return new object[] { typeof(void) };
@@ -1429,11 +1421,6 @@
             yield return new object[] { typeof(GenericClass<>).MakeGenericType(typeof(GenericClass<>)) };
             yield return new object[] { typeof(GenericClass<>).GetTypeInfo().GetGenericArguments()[0] };
         }
-=======
-            Assert.Throws<ArgumentNullException>("lengths", () => Array.CreateInstance(typeof(int), (int[])null)); // Lengths is null
-            Assert.Throws<ArgumentException>(null, () => Array.CreateInstance(typeof(int), new int[0])); // Lengths is empty
-            Assert.Throws<ArgumentOutOfRangeException>("lengths[0]", () => Array.CreateInstance(typeof(int), new int[] { -1 })); // Lengths contains negative integers
->>>>>>> dc76e699
 
         [Theory]
         [MemberData(nameof(CreateInstance_NotSupportedType_TestData))]
@@ -1445,7 +1432,6 @@
         }
 
         [Fact]
-<<<<<<< HEAD
         public static void CreateInstance_NegativeLength_ThrowsArgumentOutOfRangeException()
         {
             Assert.Throws<ArgumentOutOfRangeException>("length", () => Array.CreateInstance(typeof(int), -1));
@@ -1455,9 +1441,6 @@
 
         [Fact]
         public static void CreateInstance_TypeNotRuntimeType_ThrowsArgumentException()
-=======
-        public static void CreateInstance_Type_IntArray_IntArray_Invalid()
->>>>>>> dc76e699
         {
             Assert.Throws<ArgumentException>("elementType", () => Array.CreateInstance(Helpers.NonRuntimeType(), 0));
             Assert.Throws<ArgumentException>("elementType", () => Array.CreateInstance(Helpers.NonRuntimeType(), new int[1]));
@@ -2707,7 +2690,6 @@
             Assert.Throws<ArgumentException>("", () => iList.CopyTo(new int[7], 8)); // Index > destinationArray.Length
         }
 
-<<<<<<< HEAD
         private static void VerifyArray(Array array, Type elementType, int[] lengths, int[] lowerBounds, object repeatedValue)
         {
             VerifyArray(array, elementType, lengths, lowerBounds);
@@ -2805,9 +2787,6 @@
 
         private static Array NonZeroLowerBoundArray(Array szArrayContents, int lowerBound)
 
-=======
-        public enum TestEnum
->>>>>>> dc76e699
         {
             Assert.Equal(0, szArrayContents.GetLowerBound(0));
 
