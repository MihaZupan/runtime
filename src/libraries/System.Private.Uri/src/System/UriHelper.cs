--- conflicted
+++ resolved
@@ -2,14 +2,11 @@
 // The .NET Foundation licenses this file to you under the MIT license.
 // See the LICENSE file in the project root for more information.
 
-using System.Text;
+using System.Buffers;
 using System.Diagnostics;
 using System.Diagnostics.CodeAnalysis;
-<<<<<<< HEAD
-using System.Buffers;
-=======
 using System.Runtime.InteropServices;
->>>>>>> 8edd202f
+using System.Text;
 
 namespace System
 {
