--- conflicted
+++ resolved
@@ -195,17 +195,7 @@
                     if ((char.IsHighSurrogate(ch)) && (next + 1 < end))
                     {
                         ch2 = pInput[next + 1];
-<<<<<<< HEAD
                         escape = !CheckIriUnicodeRange(ch, ch2, out surrogatePair, component == UriComponents.Query);
-                        if (!escape)
-                        {
-                            // copy the two chars
-                            dest.Append(pInput[next++]);
-                            dest.Append(pInput[next]);
-                        }
-=======
-                        escape = !CheckIriUnicodeRange(ch, ch2, ref surrogatePair, component == UriComponents.Query);
->>>>>>> 83e30cc0
                     }
                     else
                     {
