// Licensed to the .NET Foundation under one or more agreements.
// The .NET Foundation licenses this file to you under the MIT license.
// See the LICENSE file in the project root for more information.

using System.Diagnostics;
using System.Runtime.InteropServices;
using System.Text;

namespace System
{
    internal static class IriHelper
    {
        //
        // Checks if provided non surrogate char lies in iri range
        //
        internal static bool CheckIriUnicodeRange(char unicode, bool isQuery)
        {
            return ((unicode >= '\u00A0' && unicode <= '\uD7FF') ||
               (unicode >= '\uF900' && unicode <= '\uFDCF') ||
               (unicode >= '\uFDF0' && unicode <= '\uFFEF') ||
               (isQuery && unicode >= '\uE000' && unicode <= '\uF8FF'));
        }

        //
        // Check if highSurr and lowSurr are a surrogate pair then
        // it checks if the combined char is in the range
        // Takes in isQuery because iri restrictions for query are different
        //
        internal static bool CheckIriUnicodeRange(char highSurr, char lowSurr, ref bool surrogatePair, bool isQuery)
        {
            bool inRange = false;
            surrogatePair = false;

            Debug.Assert(char.IsHighSurrogate(highSurr));

            if (char.IsSurrogatePair(highSurr, lowSurr))
            {
                surrogatePair = true;
                ReadOnlySpan<char> chars = stackalloc char[2] { highSurr, lowSurr };
                string surrPair = new string(chars);
                if (((string.CompareOrdinal(surrPair, "\U00010000") >= 0)
                        && (string.CompareOrdinal(surrPair, "\U0001FFFD") <= 0)) ||
                    ((string.CompareOrdinal(surrPair, "\U00020000") >= 0)
                        && (string.CompareOrdinal(surrPair, "\U0002FFFD") <= 0)) ||
                    ((string.CompareOrdinal(surrPair, "\U00030000") >= 0)
                        && (string.CompareOrdinal(surrPair, "\U0003FFFD") <= 0)) ||
                    ((string.CompareOrdinal(surrPair, "\U00040000") >= 0)
                        && (string.CompareOrdinal(surrPair, "\U0004FFFD") <= 0)) ||
                    ((string.CompareOrdinal(surrPair, "\U00050000") >= 0)
                        && (string.CompareOrdinal(surrPair, "\U0005FFFD") <= 0)) ||
                    ((string.CompareOrdinal(surrPair, "\U00060000") >= 0)
                        && (string.CompareOrdinal(surrPair, "\U0006FFFD") <= 0)) ||
                    ((string.CompareOrdinal(surrPair, "\U00070000") >= 0)
                        && (string.CompareOrdinal(surrPair, "\U0007FFFD") <= 0)) ||
                    ((string.CompareOrdinal(surrPair, "\U00080000") >= 0)
                        && (string.CompareOrdinal(surrPair, "\U0008FFFD") <= 0)) ||
                    ((string.CompareOrdinal(surrPair, "\U00090000") >= 0)
                        && (string.CompareOrdinal(surrPair, "\U0009FFFD") <= 0)) ||
                    ((string.CompareOrdinal(surrPair, "\U000A0000") >= 0)
                        && (string.CompareOrdinal(surrPair, "\U000AFFFD") <= 0)) ||
                    ((string.CompareOrdinal(surrPair, "\U000B0000") >= 0)
                        && (string.CompareOrdinal(surrPair, "\U000BFFFD") <= 0)) ||
                    ((string.CompareOrdinal(surrPair, "\U000C0000") >= 0)
                        && (string.CompareOrdinal(surrPair, "\U000CFFFD") <= 0)) ||
                    ((string.CompareOrdinal(surrPair, "\U000D0000") >= 0)
                        && (string.CompareOrdinal(surrPair, "\U000DFFFD") <= 0)) ||
                    ((string.CompareOrdinal(surrPair, "\U000E1000") >= 0)
                        && (string.CompareOrdinal(surrPair, "\U000EFFFD") <= 0)) ||
                    (isQuery &&
                        (((string.CompareOrdinal(surrPair, "\U000F0000") >= 0)
                            && (string.CompareOrdinal(surrPair, "\U000FFFFD") <= 0)) ||
                            ((string.CompareOrdinal(surrPair, "\U00100000") >= 0)
                            && (string.CompareOrdinal(surrPair, "\U0010FFFD") <= 0)))))
                {
                    inRange = true;
                }
            }

            return inRange;
        }

        //
        // Check reserved chars according to RFC 3987 in a specific component
        //
        internal static bool CheckIsReserved(char ch, UriComponents component)
        {
            if ((component != UriComponents.Scheme) &&
                    (component != UriComponents.UserInfo) &&
                    (component != UriComponents.Host) &&
                    (component != UriComponents.Port) &&
                    (component != UriComponents.Path) &&
                    (component != UriComponents.Query) &&
                    (component != UriComponents.Fragment)
                )
            {
                return (component == (UriComponents)0) ? UriHelper.IsGenDelim(ch) : false;
            }

            return UriHelper.RFC3986ReservedMarks.IndexOf(ch) >= 0;
        }

        //
        // IRI normalization for strings containing characters that are not allowed or
        // escaped characters that should be unescaped in the context of the specified Uri component.
        //
        internal static unsafe string EscapeUnescapeIri(char* pInput, int start, int end, UriComponents component)
        {
            int size = end - start;
            ValueStringBuilder dest = new ValueStringBuilder(size);
            byte[]? bytes = null;

            int next = start;
            char ch;

            for (; next < end; ++next)
            {
                if ((ch = pInput[next]) == '%')
                {
                    if (next + 2 < end)
                    {
                        ch = UriHelper.EscapedAscii(pInput[next + 1], pInput[next + 2]);

                        // Do not unescape a reserved char
                        if (ch == Uri.c_DummyChar || ch == '%' || CheckIsReserved(ch, component) || UriHelper.IsNotSafeForUnescape(ch))
                        {
                            // keep as is
                            dest.Append(pInput[next++]);
                            dest.Append(pInput[next++]);
                            dest.Append(pInput[next]);
                            continue;
                        }
                        else if (ch <= '\x7F')
                        {
                            Debug.Assert(ch < 0xFF, "Expecting ASCII character.");
                            //ASCII
                            dest.Append(ch);
                            next += 2;
                            continue;
                        }
                        else
                        {
                            // possibly utf8 encoded sequence of unicode

                            // check if safe to unescape according to Iri rules

                            Debug.Assert(ch < 0xFF, "Expecting ASCII character.");

                            int startSeq = next;
                            int byteCount = 1;
                            // lazy initialization of max size, will reuse the array for next sequences
                            if ((object?)bytes == null)
                                bytes = new byte[end - next];

                            bytes[0] = (byte)ch;
                            next += 3;
                            while (next < end)
                            {
                                // Check on exit criterion
                                if ((ch = pInput[next]) != '%' || next + 2 >= end)
                                    break;

                                // already made sure we have 3 characters in str
                                ch = UriHelper.EscapedAscii(pInput[next + 1], pInput[next + 2]);

                                //invalid hex sequence ?
                                if (ch == Uri.c_DummyChar)
                                    break;
                                // character is not part of a UTF-8 sequence ?
                                else if (ch < '\x80')
                                    break;
                                else
                                {
                                    //a UTF-8 sequence
                                    bytes[byteCount++] = (byte)ch;
                                    next += 3;
                                }

                                Debug.Assert(ch < 0xFF, "Expecting ASCII character.");
                            }
                            next--; // for loop will increment


                            // Using encoder with no replacement fall-back will skip all invalid UTF-8 sequences.
                            Encoding noFallbackCharUTF8 = Encoding.GetEncoding(
                                                                                Encoding.UTF8.CodePage,
                                                                                new EncoderReplacementFallback(""),
                                                                                new DecoderReplacementFallback(""));

                            char[] unescapedChars = new char[bytes.Length];
                            int charCount = noFallbackCharUTF8.GetChars(bytes, 0, byteCount, unescapedChars, 0);


                            if (charCount != 0)
                            {
                                // If invalid sequences were present in the original escaped string, we need to
                                // copy the escaped versions of those sequences.
                                // Decoded Unicode values will be kept only when they are allowed by the URI/IRI RFC
                                // rules.
                                UriHelper.MatchUTF8Sequence(ref dest, unescapedChars, charCount, bytes,
                                    byteCount, component == UriComponents.Query, true);
                            }
                            else
                            {
                                // copy escaped sequence as is
                                for (int i = startSeq; i <= next; ++i)
                                {
                                    dest.Append(pInput[i]);
                                }
                            }
                        }
                    }
                    else
                    {
                        dest.Append(pInput[next]);
                    }
                }
                else if (ch > '\x7f')
                {
                    // unicode

                    bool escape;
                    bool surrogatePair = false;

                    char ch2 = '\0';

                    if ((char.IsHighSurrogate(ch)) && (next + 1 < end))
                    {
                        ch2 = pInput[next + 1];
                        escape = !CheckIriUnicodeRange(ch, ch2, ref surrogatePair, component == UriComponents.Query);
                    }
                    else
                    {
                        escape = !CheckIriUnicodeRange(ch, component == UriComponents.Query);
                    }

                    if (escape)
                    {
                        Span<byte> encodedBytes = stackalloc byte[4];

                        Rune rune;
                        if (surrogatePair)
                        {
                            rune = new Rune(ch, ch2);
                        }
                        else if (!Rune.TryCreate(ch, out rune))
                        {
                            rune = Rune.ReplacementChar;
                        }

                        int bytesWritten = rune.EncodeToUtf8(encodedBytes);
                        encodedBytes = encodedBytes.Slice(0, bytesWritten);

                        foreach (byte b in encodedBytes)
                        {
                            UriHelper.EscapeAsciiChar((char)b, ref dest);
                        }
                    }
                    else
                    {
                        dest.Append(ch);
                        if (surrogatePair)
                        {
<<<<<<< HEAD
                            dest.Append(ch2);
=======
                            UriHelper.EscapeAsciiChar(encodedBytes[count], ref dest);
>>>>>>> c5f90cd0
                        }
                    }

                    if (surrogatePair)
                    {
                        next++;
                    }
                }
                else
                {
                    // just copy the character
                    dest.Append(pInput[next]);
                }
            }

            string result = dest.ToString();
            return result;
        }
    }
}<|MERGE_RESOLUTION|>--- conflicted
+++ resolved
@@ -252,7 +252,7 @@
 
                         foreach (byte b in encodedBytes)
                         {
-                            UriHelper.EscapeAsciiChar((char)b, ref dest);
+                            UriHelper.EscapeAsciiChar(b, ref dest);
                         }
                     }
                     else
@@ -260,11 +260,7 @@
                         dest.Append(ch);
                         if (surrogatePair)
                         {
-<<<<<<< HEAD
                             dest.Append(ch2);
-=======
-                            UriHelper.EscapeAsciiChar(encodedBytes[count], ref dest);
->>>>>>> c5f90cd0
                         }
                     }
 
