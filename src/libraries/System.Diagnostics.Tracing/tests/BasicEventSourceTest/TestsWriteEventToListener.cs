// Licensed to the .NET Foundation under one or more agreements.
// The .NET Foundation licenses this file to you under the MIT license.

using System;
using System.Collections.Generic;
using System.Linq;
using Xunit;
using System.Threading;
#if USE_MDT_EVENTSOURCE
using Microsoft.Diagnostics.Tracing;
#else
using System.Diagnostics.Tracing;
#endif
using SdtEventSources;

namespace BasicEventSourceTests
{
    public partial class TestsWriteEventToListener
    {
        [Fact]
        [ActiveIssue("https://github.com/dotnet/runtime/issues/21569", TargetFrameworkMonikers.NetFramework)]
<<<<<<< HEAD
        public unsafe void Test_WriteEvent_ArgsBasicTypes()
=======
        [ActiveIssue("https://github.com/dotnet/runtime/issues/51382", TestPlatforms.iOS | TestPlatforms.tvOS | TestPlatforms.MacCatalyst)]
        public void Test_WriteEvent_ArgsBasicTypes()
>>>>>>> 8eb76928
        {
            TestUtilities.CheckNoEventSourcesRunning("Start");

            using (var log = new EventSourceTest())
            {
                using (var el = new LoudListener(log))
                {
                    var sources = EventSource.GetSources();
                    Assert.Contains(log, sources);

                    Assert.NotNull(EventSource.GenerateManifest(typeof(SimpleEventSource), string.Empty, EventManifestOptions.OnlyIfNeededForRegistration));
                    Assert.Null(EventSource.GenerateManifest(typeof(EventSourceTest), string.Empty, EventManifestOptions.OnlyIfNeededForRegistration));

                    log.Event0();
                    Assert.Equal(1, LoudListener.t_lastEvent.EventId);
                    Assert.Equal(0, LoudListener.t_lastEvent.Payload.Count);

                    #region Validate "int" arguments

                    log.EventI(10);
                    Assert.Equal(2, LoudListener.t_lastEvent.EventId);
                    Assert.Equal(1, LoudListener.t_lastEvent.Payload.Count);
                    Assert.Equal(10, (int)LoudListener.t_lastEvent.Payload[0]);

                    log.EventII(10, 11);
                    Assert.Equal(3, LoudListener.t_lastEvent.EventId);
                    Assert.Equal(2, LoudListener.t_lastEvent.Payload.Count);
                    Assert.Equal(10, (int)LoudListener.t_lastEvent.Payload[0]);
                    Assert.Equal(11, (int)LoudListener.t_lastEvent.Payload[1]);

                    log.EventIII(10, 11, 12);
                    Assert.Equal(4, LoudListener.t_lastEvent.EventId);
                    Assert.Equal(3, LoudListener.t_lastEvent.Payload.Count);
                    Assert.Equal(10, (int)LoudListener.t_lastEvent.Payload[0]);
                    Assert.Equal(11, (int)LoudListener.t_lastEvent.Payload[1]);
                    Assert.Equal(12, (int)LoudListener.t_lastEvent.Payload[2]);

                    #endregion

                    #region Validate "long" arguments

                    log.EventL(10);
                    Assert.Equal(5, LoudListener.t_lastEvent.EventId);
                    Assert.Equal(1, LoudListener.t_lastEvent.Payload.Count);
                    Assert.Equal(10, (long)LoudListener.t_lastEvent.Payload[0]);

                    log.EventLL(10, 11);
                    Assert.Equal(6, LoudListener.t_lastEvent.EventId);
                    Assert.Equal(2, LoudListener.t_lastEvent.Payload.Count);
                    Assert.Equal(10, (long)LoudListener.t_lastEvent.Payload[0]);
                    Assert.Equal(11, (long)LoudListener.t_lastEvent.Payload[1]);

                    log.EventLLL(10, 11, 12);
                    Assert.Equal(7, LoudListener.t_lastEvent.EventId);
                    Assert.Equal(3, LoudListener.t_lastEvent.Payload.Count);
                    Assert.Equal(10, (long)LoudListener.t_lastEvent.Payload[0]);
                    Assert.Equal(11, (long)LoudListener.t_lastEvent.Payload[1]);
                    Assert.Equal(12, (long)LoudListener.t_lastEvent.Payload[2]);

                    #endregion

                    #region Validate "string" arguments

                    log.EventS("10");
                    Assert.Equal(8, LoudListener.t_lastEvent.EventId);
                    Assert.Equal(1, LoudListener.t_lastEvent.Payload.Count);
                    Assert.Equal("10", (string)LoudListener.t_lastEvent.Payload[0]);

                    log.EventSS("10", "11");
                    Assert.Equal(9, LoudListener.t_lastEvent.EventId);
                    Assert.Equal(2, LoudListener.t_lastEvent.Payload.Count);
                    Assert.Equal("10", (string)LoudListener.t_lastEvent.Payload[0]);
                    Assert.Equal("11", (string)LoudListener.t_lastEvent.Payload[1]);

                    log.EventSSS("10", "11", "12");
                    Assert.Equal(10, LoudListener.t_lastEvent.EventId);
                    Assert.Equal(3, LoudListener.t_lastEvent.Payload.Count);
                    Assert.Equal("10", (string)LoudListener.t_lastEvent.Payload[0]);
                    Assert.Equal("11", (string)LoudListener.t_lastEvent.Payload[1]);
                    Assert.Equal("12", (string)LoudListener.t_lastEvent.Payload[2]);

                    #endregion

                    #region Validate byte array arguments

                    var rng = new Random(42);

                    byte[] arr = new byte[20];
                    rng.NextBytes(arr);
                    log.EventWithByteArray(arr);
                    Assert.Equal(52, LoudListener.t_lastEvent.EventId);
                    Assert.Equal(1, LoudListener.t_lastEvent.Payload.Count);
                    Assert.Equal(arr, (byte[])LoudListener.t_lastEvent.Payload[0]);

                    arr = new byte[20];
                    rng.NextBytes(arr);
                    log.EventWithByteArrayCustom(arr);
                    Assert.Equal(53, LoudListener.t_lastEvent.EventId);
                    Assert.Equal(1, LoudListener.t_lastEvent.Payload.Count);
                    Assert.Equal(arr, (byte[])LoudListener.t_lastEvent.Payload[0]);

                    arr = new byte[0];
                    log.EventWithByteArrayCustom(arr);
                    Assert.Equal(53, LoudListener.t_lastEvent.EventId);
                    Assert.Equal(1, LoudListener.t_lastEvent.Payload.Count);
                    Assert.Equal(arr, (byte[])LoudListener.t_lastEvent.Payload[0]);

                    arr = new byte[20];
                    rng.NextBytes(arr);
                    fixed (byte* arrPtr = arr)
                    {
                        log.EventWithBytePointer(arrPtr, arr.Length);
                    }
                    Assert.Equal(54, LoudListener.t_lastEvent.EventId);
                    Assert.Equal(1, LoudListener.t_lastEvent.Payload.Count);
                    Assert.Equal(arr, (byte[])LoudListener.t_lastEvent.Payload[0]);

                    log.EventWithBytePointer((byte*)IntPtr.Zero, 0);
                    Assert.Equal(54, LoudListener.t_lastEvent.EventId);
                    Assert.Equal(1, LoudListener.t_lastEvent.Payload.Count);
                    Assert.Equal(Array.Empty<byte>(), (byte[])LoudListener.t_lastEvent.Payload[0]);

                    #endregion

                    #region Validate mixed type arguments

                    log.EventSI("10", 11);
                    Assert.Equal(11, LoudListener.t_lastEvent.EventId);
                    Assert.Equal(2, LoudListener.t_lastEvent.Payload.Count);
                    Assert.Equal("10", (string)LoudListener.t_lastEvent.Payload[0]);
                    Assert.Equal(11, (int)LoudListener.t_lastEvent.Payload[1]);

                    log.EventSL("10", 11);
                    Assert.Equal(12, LoudListener.t_lastEvent.EventId);
                    Assert.Equal(2, LoudListener.t_lastEvent.Payload.Count);
                    Assert.Equal("10", (string)LoudListener.t_lastEvent.Payload[0]);
                    Assert.Equal(11, (long)LoudListener.t_lastEvent.Payload[1]);

                    log.EventSII("10", 11, 12);
                    Assert.Equal(13, LoudListener.t_lastEvent.EventId);
                    Assert.Equal(3, LoudListener.t_lastEvent.Payload.Count);
                    Assert.Equal("10", (string)LoudListener.t_lastEvent.Payload[0]);
                    Assert.Equal(11, (int)LoudListener.t_lastEvent.Payload[1]);
                    Assert.Equal(12, (int)LoudListener.t_lastEvent.Payload[2]);

                    #endregion

                    #region Validate enums/flags

                    log.EventEnum(MyColor.Blue);
                    Assert.Equal(19, LoudListener.t_lastEvent.EventId);
                    Assert.Equal(1, LoudListener.t_lastEvent.Payload.Count);
                    Assert.Equal(MyColor.Blue, (MyColor)LoudListener.t_lastEvent.Payload[0]);

                    log.EventEnum1(MyColor.Green);
                    Assert.Equal(20, LoudListener.t_lastEvent.EventId);
                    Assert.Equal(1, LoudListener.t_lastEvent.Payload.Count);
                    Assert.Equal(MyColor.Green, (MyColor)LoudListener.t_lastEvent.Payload[0]);

                    log.EventFlags(MyFlags.Flag1);
                    Assert.Equal(21, LoudListener.t_lastEvent.EventId);
                    Assert.Equal(1, LoudListener.t_lastEvent.Payload.Count);
                    Assert.Equal(MyFlags.Flag1, (MyFlags)LoudListener.t_lastEvent.Payload[0]);

                    log.EventFlags1(MyFlags.Flag1);
                    Assert.Equal(22, LoudListener.t_lastEvent.EventId);
                    Assert.Equal(1, LoudListener.t_lastEvent.Payload.Count);
                    Assert.Equal(MyFlags.Flag1, (MyFlags)LoudListener.t_lastEvent.Payload[0]);

                    #endregion

                    #region Validate DateTime
                    Test_WriteEvent_ArgsBasicTypes_Etw_Validate_DateTime(log);
                    #endregion
                }
            }

            TestUtilities.CheckNoEventSourcesRunning("Stop");
        }

        static partial void Test_WriteEvent_ArgsBasicTypes_Etw_Validate_DateTime(EventSourceTest log);

        [Fact]
        [ActiveIssue("https://github.com/dotnet/runtime/issues/21569", TargetFrameworkMonikers.NetFramework)]
        [ActiveIssue("https://github.com/dotnet/runtime/issues/51382", TestPlatforms.iOS | TestPlatforms.tvOS | TestPlatforms.MacCatalyst)]
        public void Test_WriteEvent_ArgsCornerCases()
        {
            TestUtilities.CheckNoEventSourcesRunning("Start");
            using (var log = new EventSourceTest())
            {
                using (var el = new LoudListener(log))
                {
                    // coverage for EventSource.SendCommand()
                    var options = new Dictionary<string, string>() { { "arg", "val" } };
                    EventSource.SendCommand(log, EventCommand.SendManifest, options);


                    log.EventWith7Strings("s0", "s1", "s2", "s3", "s4", "s5", "s6");
                    Assert.Equal(26, LoudListener.t_lastEvent.EventId);
                    Assert.Equal(7, LoudListener.t_lastEvent.Payload.Count);
                    Assert.Equal("s0", (string)LoudListener.t_lastEvent.Payload[0]);
                    Assert.Equal("s6", (string)LoudListener.t_lastEvent.Payload[6]);

                    log.EventWith9Strings("s0", "s1", "s2", "s3", "s4", "s5", "s6", "s7", "s8");
                    Assert.Equal(27, LoudListener.t_lastEvent.EventId);
                    Assert.Equal(9, LoudListener.t_lastEvent.Payload.Count);
                    Assert.Equal("s0", (string)LoudListener.t_lastEvent.Payload[0]);
                    Assert.Equal("s8", (string)LoudListener.t_lastEvent.Payload[8]);

                    Test_WriteEvent_ArgsCornerCases_TestEtw(log);
                }
            }
            TestUtilities.CheckNoEventSourcesRunning("Stop");
        }

        static partial void Test_WriteEvent_ArgsCornerCases_TestEtw(EventSourceTest log);

        [Fact]
        [ActiveIssue("https://github.com/dotnet/runtime/issues/51382", TestPlatforms.iOS | TestPlatforms.tvOS | TestPlatforms.MacCatalyst)]
        public void Test_WriteEvent_InvalidCalls()
        {
            TestUtilities.CheckNoEventSourcesRunning("Start");
            using (var log = new InvalidCallsToWriteEventEventSource())
            {
                using (var el = new LoudListener(log))
                {
                    log.WriteTooManyArgs("Hello");
                    Assert.Equal(2, LoudListener.t_lastEvent.EventId);
                    Assert.Equal(1, LoudListener.t_lastEvent.Payload.Count);           // Faked count (compat)
                    Assert.Equal("Hello", LoudListener.t_lastEvent.Payload[0]);

                    log.WriteTooFewArgs(10, 100);
                    Assert.Equal(1, LoudListener.t_lastEvent.EventId);
                    Assert.Equal(1, LoudListener.t_lastEvent.Payload.Count);           // Real # of args passed to WriteEvent
                    Assert.Equal(10, LoudListener.t_lastEvent.Payload[0]);
                }
            }
            TestUtilities.CheckNoEventSourcesRunning("Stop");
        }

        [Fact]
        [ActiveIssue("https://github.com/dotnet/runtime/issues/51382", TestPlatforms.iOS | TestPlatforms.tvOS | TestPlatforms.MacCatalyst)]
        public void Test_WriteEvent_ToChannel_Coverage()
        {
            TestUtilities.CheckNoEventSourcesRunning("Start");

            using (var log = new SimpleEventSource())
            using (var el = new LoudListener(log))
            {
                log.WriteIntToAdmin(10);
            }
            TestUtilities.CheckNoEventSourcesRunning("Stop");
        }

        [Fact]
        [ActiveIssue("https://github.com/dotnet/runtime/issues/21569", TargetFrameworkMonikers.NetFramework)]
        [ActiveIssue("https://github.com/dotnet/runtime/issues/51382", TestPlatforms.iOS | TestPlatforms.tvOS | TestPlatforms.MacCatalyst)]
        public void Test_WriteEvent_ZeroKwds()
        {
            TestUtilities.CheckNoEventSourcesRunning("Start");

            using (var log = new EventSourceTest())
            {
                using (var el = new LoudListener(log))
                {
                    // match any kwds == 0
                    el.EnableEvents(log, 0, 0);

                    // Fire an event without a kwd: EventWithEscapingMessage

                    // 1. Validate that the event fires when ETW event method called unconditionally
                    log.EventWithEscapingMessage("Hello world!", 10);
                    Assert.NotNull(LoudListener.t_lastEvent);
                    Assert.Equal(2, LoudListener.t_lastEvent.Payload.Count);
                    Assert.Equal("Hello world!", (string)LoudListener.t_lastEvent.Payload[0]);
                    Assert.Equal(10, (int)LoudListener.t_lastEvent.Payload[1]);

                    // reset LastEvent
                    LoudListener.t_lastEvent = null;

                    // 2. Validate that the event fires when ETW event method call is guarded by IsEnabled
                    if (log.IsEnabled(EventLevel.Informational, 0))
                        log.EventWithEscapingMessage("Goodbye skies!", 100);
                    Assert.NotNull(LoudListener.t_lastEvent);
                    Assert.Equal(2, LoudListener.t_lastEvent.Payload.Count);
                    Assert.Equal("Goodbye skies!", (string)LoudListener.t_lastEvent.Payload[0]);
                    Assert.Equal(100, (int)LoudListener.t_lastEvent.Payload[1]);
                }
            }
            TestUtilities.CheckNoEventSourcesRunning("Stop");
        }

        [Fact]
        [ActiveIssue("https://github.com/dotnet/runtime/issues/51382", TestPlatforms.iOS | TestPlatforms.tvOS | TestPlatforms.MacCatalyst)]
        public void Test_EventSourceCreatedEvents_BeforeListener()
        {
            TestUtilities.CheckNoEventSourcesRunning("Start");

            EventSource log = null;
            EventSource log2 = null;
            EventListenerListener el = null;

            try
            {
                string esName = "EventSourceName_HopefullyUnique";
                string esName2 = "EventSourceName_HopefullyUnique2";
                bool esNameHit = false;
                bool esName2Hit = false;

                log = new EventSource(esName);
                log2 = new EventSource(esName2);


                using (var listener = new EventListenerListener())
                {
                    List<EventSource> eventSourceNotificationsReceived = new List<EventSource>();
                    listener.EventSourceCreated += (s, a) =>
                    {
                        if (a.EventSource.Name.Equals(esName))
                        {
                            esNameHit = true;
                        }

                        if (a.EventSource.Name.Equals(esName2))
                        {
                            esName2Hit = true;
                        }
                    };

                    Thread.Sleep(1000);

                    Assert.True(esNameHit);
                    Assert.True(esName2Hit);
                }
            }
            finally
            {
                if (log != null)
                {
                    log.Dispose();
                }

                if (log2 != null)
                {
                    log2.Dispose();
                }

                if (el != null)
                {
                    el.Dispose();
                }
            }

            TestUtilities.CheckNoEventSourcesRunning("Stop");
        }

        [Fact]
        [ActiveIssue("https://github.com/dotnet/runtime/issues/51382", TestPlatforms.iOS | TestPlatforms.tvOS | TestPlatforms.MacCatalyst)]
        public void Test_EventSourceCreatedEvents_AfterListener()
        {
            TestUtilities.CheckNoEventSourcesRunning("Start");

            EventSource log = null;
            EventSource log2 = null;
            EventListenerListener el = null;

            try
            {
                using (var listener = new EventListenerListener())
                {
                    string esName = "EventSourceName_HopefullyUnique";
                    string esName2 = "EventSourceName_HopefullyUnique2";
                    bool esNameHit = false;
                    bool esName2Hit = false;

                    List<EventSource> eventSourceNotificationsReceived = new List<EventSource>();
                    listener.EventSourceCreated += (s, a) =>
                    {
                        if (a.EventSource.Name.Equals(esName))
                        {
                            esNameHit = true;
                        }

                        if (a.EventSource.Name.Equals(esName2))
                        {
                            esName2Hit = true;
                        }
                    };

                    log = new EventSource(esName);
                    log2 = new EventSource(esName2);

                    Thread.Sleep(1000);

                    Assert.True(esNameHit);
                    Assert.True(esName2Hit);
                }
            }
            finally
            {
                if (log != null)
                {
                    log.Dispose();
                }

                if (log2 != null)
                {
                    log2.Dispose();
                }

                if (el != null)
                {
                    el.Dispose();
                }
            }

            TestUtilities.CheckNoEventSourcesRunning("Stop");
        }
    }
}<|MERGE_RESOLUTION|>--- conflicted
+++ resolved
@@ -19,12 +19,8 @@
     {
         [Fact]
         [ActiveIssue("https://github.com/dotnet/runtime/issues/21569", TargetFrameworkMonikers.NetFramework)]
-<<<<<<< HEAD
+        [ActiveIssue("https://github.com/dotnet/runtime/issues/51382", TestPlatforms.iOS | TestPlatforms.tvOS | TestPlatforms.MacCatalyst)]
         public unsafe void Test_WriteEvent_ArgsBasicTypes()
-=======
-        [ActiveIssue("https://github.com/dotnet/runtime/issues/51382", TestPlatforms.iOS | TestPlatforms.tvOS | TestPlatforms.MacCatalyst)]
-        public void Test_WriteEvent_ArgsBasicTypes()
->>>>>>> 8eb76928
         {
             TestUtilities.CheckNoEventSourcesRunning("Start");
 
