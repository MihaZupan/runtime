--- conflicted
+++ resolved
@@ -55,14 +55,9 @@
                 // send a WM_SETTINGCHANGE message to all windows
                 fixed (char* lParam = "Environment")
                 {
-<<<<<<< HEAD
                     IntPtr unused;
                     IntPtr r = Interop.User32.SendMessageTimeout(new IntPtr(Interop.User32.HWND_BROADCAST), Interop.User32.WM_SETTINGCHANGE, IntPtr.Zero, (IntPtr)lParam, 0, 1000, &unused);
-                    Debug.Assert(r != IntPtr.Zero, "SetEnvironmentVariable failed: " + Marshal.GetLastPInvokeError());
-=======
-                    IntPtr r = Interop.User32.SendMessageTimeout(new IntPtr(Interop.User32.HWND_BROADCAST), Interop.User32.WM_SETTINGCHANGE, IntPtr.Zero, (IntPtr)lParam, 0, 1000, out IntPtr _);
                     Debug.Assert(r != IntPtr.Zero, $"SetEnvironmentVariable failed: {Marshal.GetLastPInvokeError()}");
->>>>>>> bcae2959
                 }
             }
         }
