// Licensed to the .NET Foundation under one or more agreements.
// The .NET Foundation licenses this file to you under the MIT license.

using System.Collections.Generic;
using System.Net.Connections;
using System.Net.Security;
using System.Threading;
using System.Threading.Tasks;

namespace System.Net.Http
{
    /// <summary>Provides a state bag of settings for configuring HTTP connections.</summary>
    internal sealed class HttpConnectionSettings
    {
        private const string Http2SupportEnvironmentVariableSettingName = "DOTNET_SYSTEM_NET_HTTP_SOCKETSHTTPHANDLER_HTTP2SUPPORT";
        private const string Http2SupportAppCtxSettingName = "System.Net.Http.SocketsHttpHandler.Http2Support";
        private const string Http2UnencryptedSupportEnvironmentVariableSettingName = "DOTNET_SYSTEM_NET_HTTP_SOCKETSHTTPHANDLER_HTTP2UNENCRYPTEDSUPPORT";
        private const string Http2UnencryptedSupportAppCtxSettingName = "System.Net.Http.SocketsHttpHandler.Http2UnencryptedSupport";
        private const string Http3DraftSupportEnvironmentVariableSettingName = "DOTNET_SYSTEM_NET_HTTP_SOCKETSHTTPHANDLER_HTTP3DRAFTSUPPORT";
        private const string Http3DraftSupportAppCtxSettingName = "System.Net.SocketsHttpHandler.Http3DraftSupport";

        internal DecompressionMethods _automaticDecompression = HttpHandlerDefaults.DefaultAutomaticDecompression;

        internal bool _useCookies = HttpHandlerDefaults.DefaultUseCookies;
        internal CookieContainer? _cookieContainer;

        internal bool _useProxy = HttpHandlerDefaults.DefaultUseProxy;
        internal IWebProxy? _proxy;
        internal ICredentials? _defaultProxyCredentials;
        internal bool _defaultCredentialsUsedForProxy;
        internal bool _defaultCredentialsUsedForServer;

        internal bool _preAuthenticate = HttpHandlerDefaults.DefaultPreAuthenticate;
        internal ICredentials? _credentials;

        internal bool _allowAutoRedirect = HttpHandlerDefaults.DefaultAutomaticRedirection;
        internal int _maxAutomaticRedirections = HttpHandlerDefaults.DefaultMaxAutomaticRedirections;

        internal int _maxConnectionsPerServer = HttpHandlerDefaults.DefaultMaxConnectionsPerServer;
        internal int _maxResponseDrainSize = HttpHandlerDefaults.DefaultMaxResponseDrainSize;
        internal TimeSpan _maxResponseDrainTime = HttpHandlerDefaults.DefaultResponseDrainTimeout;
        internal int _maxResponseHeadersLength = HttpHandlerDefaults.DefaultMaxResponseHeadersLength;

        internal TimeSpan _pooledConnectionLifetime = HttpHandlerDefaults.DefaultPooledConnectionLifetime;
        internal TimeSpan _pooledConnectionIdleTimeout = HttpHandlerDefaults.DefaultPooledConnectionIdleTimeout;
        internal TimeSpan _expect100ContinueTimeout = HttpHandlerDefaults.DefaultExpect100ContinueTimeout;
        internal TimeSpan _connectTimeout = HttpHandlerDefaults.DefaultConnectTimeout;

        internal HeaderEncodingSelector<HttpRequestMessage>? _requestHeaderEncodingSelector;
        internal HeaderEncodingSelector<HttpRequestMessage>? _responseHeaderEncodingSelector;

        internal Version _maxHttpVersion;

        internal bool _allowUnencryptedHttp2;

        // Used for testing until https://github.com/dotnet/runtime/issues/987
        internal bool _assumePrenegotiatedHttp3ForTesting;

        internal SslClientAuthenticationOptions? _sslOptions;

        internal bool _enableMultipleHttp2Connections;

        internal ConnectionFactory? _connectionFactory;
        internal Func<HttpRequestMessage, Connection, CancellationToken, ValueTask<Connection>>? _plaintextFilter;

        internal IDictionary<string, object?>? _properties;

        public HttpConnectionSettings()
        {
            bool allowHttp2 = AllowHttp2;
            _maxHttpVersion =
                AllowDraftHttp3 && allowHttp2 ? HttpVersion.Version30 :
                allowHttp2 ? HttpVersion.Version20 :
                HttpVersion.Version11;
            _allowUnencryptedHttp2 = allowHttp2 && AllowUnencryptedHttp2;
            _defaultCredentialsUsedForProxy = _proxy != null && (_proxy.Credentials == CredentialCache.DefaultCredentials || _defaultProxyCredentials == CredentialCache.DefaultCredentials);
            _defaultCredentialsUsedForServer = _credentials == CredentialCache.DefaultCredentials;
        }

        /// <summary>Creates a copy of the settings but with some values normalized to suit the implementation.</summary>
        public HttpConnectionSettings CloneAndNormalize()
        {
            // Force creation of the cookie container if needed, so the original and clone share the same instance.
            if (_useCookies && _cookieContainer == null)
            {
                _cookieContainer = new CookieContainer();
            }

            return new HttpConnectionSettings()
            {
                _allowAutoRedirect = _allowAutoRedirect,
                _automaticDecompression = _automaticDecompression,
                _cookieContainer = _cookieContainer,
                _connectTimeout = _connectTimeout,
                _credentials = _credentials,
                _defaultProxyCredentials = _defaultProxyCredentials,
                _defaultCredentialsUsedForProxy = _defaultCredentialsUsedForProxy,
                _defaultCredentialsUsedForServer = _defaultCredentialsUsedForServer,
                _expect100ContinueTimeout = _expect100ContinueTimeout,
                _maxAutomaticRedirections = _maxAutomaticRedirections,
                _maxConnectionsPerServer = _maxConnectionsPerServer,
                _maxHttpVersion = _maxHttpVersion,
                _maxResponseDrainSize = _maxResponseDrainSize,
                _maxResponseDrainTime = _maxResponseDrainTime,
                _maxResponseHeadersLength = _maxResponseHeadersLength,
                _pooledConnectionLifetime = _pooledConnectionLifetime,
                _pooledConnectionIdleTimeout = _pooledConnectionIdleTimeout,
                _preAuthenticate = _preAuthenticate,
                _properties = _properties,
                _proxy = _proxy,
                _sslOptions = _sslOptions?.ShallowClone(), // shallow clone the options for basic prevention of mutation issues while processing
                _useCookies = _useCookies,
                _useProxy = _useProxy,
                _allowUnencryptedHttp2 = _allowUnencryptedHttp2,
                _assumePrenegotiatedHttp3ForTesting = _assumePrenegotiatedHttp3ForTesting,
<<<<<<< HEAD
                _requestHeaderEncodingSelector = _requestHeaderEncodingSelector,
                _responseHeaderEncodingSelector = _responseHeaderEncodingSelector
=======
                _enableMultipleHttp2Connections = _enableMultipleHttp2Connections,
                _connectionFactory = _connectionFactory,
                _plaintextFilter = _plaintextFilter
>>>>>>> 4b8c5fe2
            };
        }

        private static bool AllowHttp2
        {
            get
            {
                // Default to allowing HTTP/2, but enable that to be overridden by an
                // AppContext switch, or by an environment variable being set to false/0.

                // First check for the AppContext switch, giving it priority over the environment variable.
                if (AppContext.TryGetSwitch(Http2SupportAppCtxSettingName, out bool allowHttp2))
                {
                    return allowHttp2;
                }

                // AppContext switch wasn't used. Check the environment variable.
                string? envVar = Environment.GetEnvironmentVariable(Http2SupportEnvironmentVariableSettingName);
                if (envVar != null && (envVar.Equals("false", StringComparison.OrdinalIgnoreCase) || envVar.Equals("0")))
                {
                    // Disallow HTTP/2 protocol.
                    return false;
                }

                // Default to a maximum of HTTP/2.
                return true;
            }
        }

        private static bool AllowUnencryptedHttp2
        {
            get
            {
                // Default to not allowing unencrypted HTTP/2, but enable that to be overridden
                // by an AppContext switch, or by an environment variable being to to true/1.

                // First check for the AppContext switch, giving it priority over the environment variable.
                if (AppContext.TryGetSwitch(Http2UnencryptedSupportAppCtxSettingName, out bool allowHttp2))
                {
                    return allowHttp2;
                }

                // AppContext switch wasn't used. Check the environment variable.
                string? envVar = Environment.GetEnvironmentVariable(Http2UnencryptedSupportEnvironmentVariableSettingName);
                if (envVar != null && (envVar.Equals("true", StringComparison.OrdinalIgnoreCase) || envVar.Equals("1")))
                {
                    // Allow HTTP/2.0 protocol for HTTP endpoints.
                    return true;
                }

                // Default to a maximum of HTTP/1.1.
                return false;
            }
        }

        private static bool AllowDraftHttp3
        {
            get
            {
                // Default to not allowing draft HTTP/3, but enable that to be overridden
                // by an AppContext switch, or by an environment variable being to to true/1.

                // First check for the AppContext switch, giving it priority over the environment variable.
                if (AppContext.TryGetSwitch(Http3DraftSupportAppCtxSettingName, out bool allowHttp3))
                {
                    return allowHttp3;
                }

                // AppContext switch wasn't used. Check the environment variable.
                string? envVar = Environment.GetEnvironmentVariable(Http3DraftSupportEnvironmentVariableSettingName);
                if (envVar != null && (envVar.Equals("true", StringComparison.OrdinalIgnoreCase) || envVar.Equals("1")))
                {
                    // Allow HTTP/3 protocol for HTTP endpoints.
                    return true;
                }

                // Default to disallow.
                return false;
            }
        }

        public bool EnableMultipleHttp2Connections => _enableMultipleHttp2Connections;

        private byte[]? _http3SettingsFrame;
        internal byte[] Http3SettingsFrame => _http3SettingsFrame ??= Http3Connection.BuildSettingsFrame(this);
    }
}<|MERGE_RESOLUTION|>--- conflicted
+++ resolved
@@ -113,14 +113,11 @@
                 _useProxy = _useProxy,
                 _allowUnencryptedHttp2 = _allowUnencryptedHttp2,
                 _assumePrenegotiatedHttp3ForTesting = _assumePrenegotiatedHttp3ForTesting,
-<<<<<<< HEAD
                 _requestHeaderEncodingSelector = _requestHeaderEncodingSelector,
-                _responseHeaderEncodingSelector = _responseHeaderEncodingSelector
-=======
+                _responseHeaderEncodingSelector = _responseHeaderEncodingSelector,
                 _enableMultipleHttp2Connections = _enableMultipleHttp2Connections,
                 _connectionFactory = _connectionFactory,
                 _plaintextFilter = _plaintextFilter
->>>>>>> 4b8c5fe2
             };
         }
 
