--- conflicted
+++ resolved
@@ -21,64 +21,7 @@
             bool isServer,
             string? hostName)
         {
-<<<<<<< HEAD
-            SslPolicyErrors sslPolicyErrors = SslPolicyErrors.None;
-
-            bool chainBuildResult = chain.Build(remoteCertificate);
-            if (!chainBuildResult       // Build failed on handle or on policy.
-                && chain.SafeHandle!.DangerousGetHandle() == IntPtr.Zero)   // Build failed to generate a valid handle.
-            {
-                throw new CryptographicException(Marshal.GetLastPInvokeError());
-            }
-
-            if (checkCertName)
-            {
-                unsafe
-                {
-                    uint status = 0;
-
-                    var eppStruct = new Interop.Crypt32.SSL_EXTRA_CERT_CHAIN_POLICY_PARA()
-                    {
-                        cbSize = (uint)sizeof(Interop.Crypt32.SSL_EXTRA_CERT_CHAIN_POLICY_PARA),
-                        // Authenticate the remote party: (e.g. when operating in server mode, authenticate the client).
-                        dwAuthType = isServer ? Interop.Crypt32.AuthType.AUTHTYPE_CLIENT : Interop.Crypt32.AuthType.AUTHTYPE_SERVER,
-                        fdwChecks = 0,
-                        pwszServerName = null
-                    };
-
-                    var cppStruct = new Interop.Crypt32.CERT_CHAIN_POLICY_PARA()
-                    {
-                        cbSize = (uint)sizeof(Interop.Crypt32.CERT_CHAIN_POLICY_PARA),
-                        dwFlags = 0,
-                        pvExtraPolicyPara = &eppStruct
-                    };
-
-                    fixed (char* namePtr = hostName)
-                    {
-                        eppStruct.pwszServerName = (ushort*)namePtr; // The native field is WCHAR*, so we can just cast to ushort in this case
-                        cppStruct.dwFlags |=
-                            (Interop.Crypt32.CertChainPolicyIgnoreFlags.CERT_CHAIN_POLICY_IGNORE_ALL &
-                             ~Interop.Crypt32.CertChainPolicyIgnoreFlags.CERT_CHAIN_POLICY_IGNORE_INVALID_NAME_FLAG);
-
-                        SafeX509ChainHandle chainContext = chain.SafeHandle!;
-                        status = Verify(chainContext, ref cppStruct);
-                        if (status == Interop.Crypt32.CertChainPolicyErrors.CERT_E_CN_NO_MATCH)
-                        {
-                            sslPolicyErrors |= SslPolicyErrors.RemoteCertificateNameMismatch;
-                        }
-                    }
-                }
-            }
-
-            if (!chainBuildResult)
-            {
-                sslPolicyErrors |= SslPolicyErrors.RemoteCertificateChainErrors;
-            }
-
-            return sslPolicyErrors;
-=======
             return CertificateValidation.BuildChainAndVerifyProperties(chain, remoteCertificate, checkCertName, isServer, hostName);
->>>>>>> bcae2959
         }
 
         //
