--- conflicted
+++ resolved
@@ -42,17 +42,13 @@
         private const int InitialHandshakeBufferSize = 4096 + FrameOverhead; // try to fit at least 4K ServerCertificate
         private ArrayBuffer _handshakeBuffer;
 
-<<<<<<< HEAD
         // Used by Telemetry to ensure we log connection close exactly once
         // 0 = no handshake
         // 1 = handshake completed, connection opened
         // 2 = SslStream disposed, connection closed
         private int _connectionOpenedStatus;
 
-        private void ValidateCreateContext(SslClientAuthenticationOptions sslClientAuthenticationOptions, RemoteCertValidationCallback remoteCallback, LocalCertSelectionCallback? localCallback)
-=======
         private void ValidateCreateContext(SslClientAuthenticationOptions sslClientAuthenticationOptions, RemoteCertificateValidationCallback? remoteCallback, LocalCertSelectionCallback? localCallback)
->>>>>>> 4ec3a25c
         {
             ThrowIfExceptional();
 
