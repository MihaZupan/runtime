--- conflicted
+++ resolved
@@ -16,22 +16,14 @@
   </Target>
 
   <Target Name="GenerateCoverageReport"
-<<<<<<< HEAD
-    AfterTargets="Build"
-    Inputs="$(CoverageReportDir)\*.coverage.xml"
-    Outputs="$(CoverageReportDir)*.*"
-    Condition="$(_CoverageEnabled)">
-    
-    <PropertyGroup>
-      <ReportGeneratorVersion>2.0.4.0</ReportGeneratorVersion>
-      <ReportGeneratorCommandLine>$(PackagesDir)ReportGenerator.$(ReportGeneratorVersion)\ReportGenerator.exe</ReportGeneratorCommandLine>
-      <ReportGeneratorOptions>-reports:$(CoverageReportDir)\*.coverage.xml -targetdir:$(CoverageReportDir) -reporttypes:Html</ReportGeneratorOptions>
-    </PropertyGroup>
-    
-    <Exec
-      Command="$(ReportGeneratorCommandLine) $(ReportGeneratorOptions)"
-      ContinueOnError="ErrorAndContinue" />
-      
+          AfterTargets="Test"
+          Inputs="$(CoverageReportDir)\*.coverage.xml"
+          Outputs="$(CoverageReportDir)index.htm"
+          Condition="$(_CoverageEnabled)">
+       
+    <Exec Command="$(CoverageReportGeneratorCommandLine) -reports:$(CoverageReportDir)\*.coverage.xml"
+          ContinueOnError="ErrorAndContinue" />
+          
     <PropertyGroup>
       <CoverallsUploaderVersion>1.1.86</CoverallsUploaderVersion>
       <CoverallsUploaderCommandLine>$(PackagesDir)coveralls.io.$(CoverallsUploaderVersion)\tools\coveralls.net.exe</CoverallsUploaderCommandLine>
@@ -42,16 +34,6 @@
       Command="$(CoverallsUploaderCommandLine) $(CoverallsUploaderOptions)"
       ContinueOnError="ErrorAndContinue"
       Condition="'$(UploadCoverallsData)'" />
-    
-=======
-          AfterTargets="Test"
-          Inputs="$(CoverageReportDir)\*.coverage.xml"
-          Outputs="$(CoverageReportDir)index.htm"
-          Condition="$(_CoverageEnabled)">
-       
-    <Exec Command="$(CoverageReportGeneratorCommandLine) -reports:$(CoverageReportDir)\*.coverage.xml"
-          ContinueOnError="ErrorAndContinue" />
->>>>>>> 03d798f3
   </Target>
   
 </Project>